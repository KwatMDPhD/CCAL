--- conflicted
+++ resolved
@@ -123,13 +123,9 @@
     :param xlabel:
     :param ylabel:
     :param filepath:
-<<<<<<< HEAD
     :param format:
     :param dpi:
-    :return:
-=======
-    :return: matplotlib figure
->>>>>>> fb177039
+    :return: matpotlib figure
     """
 
     if not ax:
@@ -152,14 +148,9 @@
                            orient=None, linewidth=None, color=None, palette=None, saturation=0.75, ax=None,
                            fliersize=5, whis=1.5, notch=False,
                            ci=95, n_boot=1000, units=None, errcolor='0.26', errwidth=None, capsize=None,
-<<<<<<< HEAD
-                           violin_or_box='violin', colors=(), n_permutations=1000,
+                           violin_or_box='violin', colors=(),
                            figure_size=FIGURE_SIZE, title=None, xlabel=None, ylabel=None,
-                           filepath_prefix=None, format='pdf', dpi=DPI,
-=======
-                           violin_or_box='violin', colors=(),
-                           figure_size=FIGURE_SIZE, title=None, xlabel=None, ylabel=None, filepath=None,
->>>>>>> fb177039
+                           filepath=None, format='pdf', dpi=DPI,
                            **kwargs):
     """
     Plot violin plot.
@@ -198,13 +189,9 @@
     :param title:
     :param xlabel:
     :param ylabel:
-<<<<<<< HEAD
-    :param filepath_prefix:
+    :param filepath:
     :param format:
     :param dpi:
-=======
-    :param filepath:
->>>>>>> fb177039
     :param kwargs:
     :return: matplotlib figure
     """
@@ -240,15 +227,8 @@
     decorate(style='ticks', title=title, xlabel=xlabel, ylabel=ylabel)
 
     if filepath:
-        save_plot(filepath)
-
-<<<<<<< HEAD
-    if filepath_prefix:
-        save_plot(filepath_prefix + '{}.{}'.format(untitle_str(title), format), format, dpi)
-    return plt.gcf()
-=======
+        save_plot(filepath, format, dpi)
     return gcf()
->>>>>>> fb177039
 
 
 def plot_heatmap(dataframe, vmin=None, vmax=None, cmap=None, center=None, robust=False, annot=None, fmt='.2g',
@@ -486,13 +466,9 @@
     :param max_std: number; threshold to clip standardized values
     :param pdf: PdfPages;
     :param filepath: str;
-<<<<<<< HEAD
     :param format:
     :param dpi:
-    :return: None
-=======
     :return: matplotlib figure
->>>>>>> fb177039
     """
 
     # Check for W and H matrix
@@ -659,34 +635,17 @@
         ax.set_yticklabels(yticks, **FONT)
 
 
-<<<<<<< HEAD
 def save_plot(filepath, format='pdf', overwrite=True, dpi=DPI):
     """
-    Establish filepath and save plot (.pdf default) at dpi resolution.
-=======
-def save_plot(filepath, overwrite=True, dpi=DPI):
-    """
-    Establish filepath and save plot (.pdf) at dpi resolution if filepath does not exists or overwrite is True.
->>>>>>> fb177039
+    Establish filepath and save plot (default .pdf) at dpi resolution if filepath does not exists or overwrite is True.
     :param filepath: str;
     :param suffix: str;
     :param overwrite: bool;
     :param dpi: int;
     :return: None
     """
-
-<<<<<<< HEAD
-    if filepath:
-        if not filepath.endswith('.' + format):
-            filepath += '.' + format
-
-        if not isfile(filepath) or overwrite:  # If the figure doesn't exist or overwriting
-            establish_filepath(filepath)
-            plt.savefig(filepath, dpi=dpi, bbox_inches='tight', format=format)
-=======
     if not isfile(filepath) or overwrite:  # If the figure doesn't exist or overwriting
         establish_filepath(filepath)
-        savefig(filepath, dpi=dpi, bbox_inches='tight')
+        savefig(filepath, dpi=dpi, format=format, bbox_inches='tight')
     else:
-        print('Did not overwrite {}.'.format(filepath))
->>>>>>> fb177039
+        print('Did not overwrite {}.'.format(filepath))