<<<<<<< HEAD
RANDOM_SEED = 20121020
=======
"""
Computational Cancer Analysis Library

Authors:
    Huwate (Kwat) Yeerna (Medetgul-Ernar)
        kwat.medetgul.ernar@gmail.com
        Computational Cancer Analysis Laboratory, UCSD Cancer Center

    Pablo Tamayo
        ptamayo@ucsd.edu
        Computational Cancer Analysis Laboratory, UCSD Cancer Center
"""

import sys

RANDOM_SEED = 20121020

from .computational_biology import (association, gsea, inference,
                                    mutational_signature, mutual_vulnerability,
                                    oncogps)
from .helper.file import (load_data_table, read_gct, read_gmt, read_gmts,
                          write_data_table, write_gct, write_rnk)
from .helper.plot import (plot_clustermap, plot_distribution, plot_heatmap,
                          plot_nmf, plot_points, plot_violin_box_or_bar)

sys.setrecursionlimit(10000)
>>>>>>> b32d3dc1
<|MERGE_RESOLUTION|>--- conflicted
+++ resolved
@@ -1,6 +1,3 @@
-<<<<<<< HEAD
-RANDOM_SEED = 20121020
-=======
 """
 Computational Cancer Analysis Library
 
@@ -26,5 +23,4 @@
 from .helper.plot import (plot_clustermap, plot_distribution, plot_heatmap,
                           plot_nmf, plot_points, plot_violin_box_or_bar)
 
-sys.setrecursionlimit(10000)
->>>>>>> b32d3dc1
+sys.setrecursionlimit(10000)