"""
Computational Cancer Analysis Library

Authors:
    Huwate (Kwat) Yeerna (Medetgul-Ernar)
        kwat.medetgul.ernar@gmail.com
        Computational Cancer Analysis Laboratory, UCSD Cancer Center

    Pablo Tamayo
        ptamayo@ucsd.edu
        Computational Cancer Analysis Laboratory, UCSD Cancer Center
"""

from colorsys import rgb_to_hsv, hsv_to_rgb
from os.path import join

import matplotlib.pyplot as plt
from matplotlib.backends.backend_pdf import PdfPages
from matplotlib.colorbar import make_axes, ColorbarBase
from matplotlib.colors import Normalize
from matplotlib.gridspec import GridSpec
from matplotlib.path import Path
from numpy import ndarray, asarray, ma, zeros, zeros_like, ones, empty, linspace, nansum, sqrt
from pandas import DataFrame, Series, read_csv, isnull
from scipy.spatial import Delaunay, ConvexHull
from sklearn.svm import SVR

from .association import make_association_panel
from .. import RANDOM_SEED
from ..machine_learning.classify import classify
from ..machine_learning.cluster import nmf_consensus_cluster, hierarchical_consensus_cluster
from ..machine_learning.fit import fit_matrix
from ..machine_learning.matrix_decompose import save_and_plot_nmf_decompositions
from ..machine_learning.multidimentional_scale import mds
from ..machine_learning.score import compute_association_and_pvalue
from ..machine_learning.solve import solve_matrix_linear_equation
from ..mathematics.equation import define_exponential_function
from ..mathematics.information import EPS, kde2d, bcv, information_coefficient
from ..support.d2 import drop_uniform_slice_from_dataframe, drop_na_2d, normalize_2d_or_1d
from ..support.file import read_gct, establish_filepath, write_dict, load_gct, write_gct
from ..support.log import print_log
<<<<<<< HEAD
from ..support.plot import FIGURE_SIZE, DPI, CMAP_CONTINUOUS, CMAP_CATEGORICAL_2, CMAP_BINARY, plot_heatmap, plot_points, \
    plot_nmf, assign_colors_to_states, save_plot
=======
from ..support.plot import FIGURE_SIZE, CMAP_CONTINUOUS, CMAP_CATEGORICAL, CMAP_BINARY, DPI, plot_heatmap, \
    plot_points, plot_nmf, assign_colors_to_states, save_plot
>>>>>>> fb177039


# ======================================================================================================================
# Define components
# ======================================================================================================================
def define_components(matrix, ks, directory_path, how_to_drop_na='all', n_jobs=1, n_clusterings=40,
                      algorithm='Lee & Seung', random_seed=RANDOM_SEED):
    """
    NMF-consensus cluster samples (matrix columns) and compute cophenetic-correlation coefficients, and save 1 NMF
    results for each k.

    :param matrix: DataFrame or str; (n_rows, n_columns) or filepath to a .gct file
    :param ks: iterable or int; iterable of int k used for NMF
    :param directory_path: str; directory path where
                nmf_cc/cophenetic_correlation_coefficients{.pdf, .gct}
                nmf_cc/nmf/nmf.pdf
                nmf_cc/nmf/nmf_k{k}_{w, h}.gct
            will be saved
    :param how_to_drop_na: str; 'all' or 'any'
    :param n_jobs: int;
    :param n_clusterings: int; number of NMF for consensus clustering
    :param algorithm: str; 'Alternating Least Squares' or 'Lee & Seung'
    :param random_seed: int;
    :return: dict and dict; {k: {w: W matrix (n_rows, k), h: H matrix (k, n_columns), e: Reconstruction Error}} and
                            {k: Cophenetic Correlation Coefficient}
    """

    if isinstance(matrix, str):  # Read from a GCT
        matrix = read_gct(matrix)

    # Drop na rows & columns
    matrix = drop_na_2d(matrix, how=how_to_drop_na)

    # Rank normalize the input matrix columns
    # TODO: try changing n_ranks (choose automatically)
    matrix = normalize_2d_or_1d(matrix, 'rank', n_ranks=10000, axis=0)
    plot_heatmap(matrix,
                 title='Matrix to be Decomposed (rank-normalized columns)', xlabel='Sample', ylabel='Feature',
                 xticklabels=False, yticklabels=False, cluster=True)

    # NMF-consensus cluster (while saving 1 NMF result per k)
    nmf_results, cophenetic_correlation_coefficient = nmf_consensus_cluster(matrix,
                                                                            ks,
                                                                            n_jobs=n_jobs,
                                                                            n_clusterings=n_clusterings,
                                                                            algorithm=algorithm,
                                                                            random_seed=random_seed)
    # Name NMF components
    for k, nmf_d in nmf_results.items():
        nmf_d['w'].columns = ['C{}'.format(c) for c in range(1, k + 1)]
        nmf_d['h'].index = ['C{}'.format(c) for c in range(1, k + 1)]

    # Save results in nmf/
    directory_path = join(directory_path, 'nmf_cc/')
    establish_filepath(directory_path)

    print_log('Saving and plotting NMF-CC cophenetic-correlation coefficients and W & H matrices ...')
    # Save and plot cophenetic correlation coefficients
    write_dict(cophenetic_correlation_coefficient,
               join(directory_path, 'cophenetic_correlation_coefficients.txt'),
               key_name='K', value_name='NMF-CC Cophenetic-Correlation Coefficient')
    plot_points(sorted(cophenetic_correlation_coefficient.keys()),
                [cophenetic_correlation_coefficient[k] for k in sorted(cophenetic_correlation_coefficient.keys())],
                title='NMF-CC Cophenetic-Correlation Coefficient vs. K',
                xlabel='K', ylabel='NMF-CC Cophenetic-Correlation Coefficient',
                filepath=join(directory_path, 'cophenetic_correlation_coefficients.pdf'))
    # Save and plot NMF W & H matrices
    save_and_plot_nmf_decompositions(nmf_results, directory_path)

    return nmf_results, cophenetic_correlation_coefficient


def get_w_or_h_matrix(nmf_results, k, w_or_h):
    """
    Get W or H matrix from nmf_results.
    :param nmf_results: dict;
    :param k: int;
    :param w_or_h: str; 'w', 'W', 'H', or 'h'
    :return: DataFrame; W or H matrix for this k
    """

    w_or_h = w_or_h.strip()
    if w_or_h.lower() not in ('w', 'h'):
        raise TypeError('w_or_h must be one of \'w\' or \'h\'.')

    return nmf_results[k][w_or_h.lower()]


def solve_for_components(w_matrix, a_matrix, method='nnls', average_duplicated_rows_of_a_matrix=True,
                         filepath_prefix=None):
    """
    Get H matrix of a_matrix in the space of w_matrix by solving W * H = A for H.
    :param w_matrix: str or DataFrame; (n_rows, k)
    :param a_matrix: str or DataFrame; (n_rows, n_columns)
    :param method: str; {nnls, pinv}
    :param average_duplicated_rows_of_a_matrix: bool; Average duplicate rows of the A matrix or not
    :param filepath_prefix: str; filepath_prefix_solved_nmf_h_k{}.{gct, pdf} will be saved
    :return: DataFrame; (k, n_columns)
    """

    # Load A and W matrices
    w_matrix = load_gct(w_matrix)
    a_matrix = load_gct(a_matrix)
    if average_duplicated_rows_of_a_matrix:  # Average duplicate rows of the A matrix
        a_matrix = a_matrix.groupby(level=0).mean()

    # Keep only indices shared by both
    common_indices = set(a_matrix.index) & set(w_matrix.index)
    w_matrix = w_matrix.ix[common_indices, :]
    a_matrix = a_matrix.ix[common_indices, :]

    # Rank normalize the A matrix by column
    # TODO: try changing n_ranks (choose automatically)
    a_matrix = normalize_2d_or_1d(a_matrix, 'rank', n_ranks=10000, axis=0)

    # Normalize the W matrix by column
    # TODO: improve the normalization (why this normalization?)
    w_matrix = w_matrix.apply(lambda c: c / c.sum() * 1000)

    # Solve W * H = A
    print_log('Solving for components: W({}x{}) * H = A({}x{}) ...'.format(*w_matrix.shape, *a_matrix.shape))
    h_matrix = solve_matrix_linear_equation(w_matrix, a_matrix, method=method)

    if filepath_prefix:  # Save H matrix
        write_gct(h_matrix, filepath_prefix + '_solved_nmf_h_k{}.gct'.format(h_matrix.shape[0]))
        plot_filepath = filepath_prefix + '_solved_nmf_h_k{}.pdf'.format(h_matrix.shape[0])
    else:
        plot_filepath = None

    plot_nmf(w_matrix=w_matrix, h_matrix=h_matrix, filepath=plot_filepath)

    return h_matrix


def select_features_and_nmf(testing, training,
                            target, target_type='categorical', feature_scores=None,
                            testing_name='Testing', training_name='Training', row_name='Feature', column_name='Sample',
                            n_jobs=1, n_samplings=30, n_permutations=30,
                            n_top_features=0.05, n_bottom_features=0.05,
                            ks=(), n_clusterings=100, random_seed=RANDOM_SEED,
                            directory_path=None, feature_scores_filename_prefix='feature_scores'):
    """
    Select features from training based on their association with target. Keep only those features from testing, and
    perform NMF on testing, which has only the selected features.
    :param testing: DataFrame;
    :param training: DataFrame;
    :param target: Series;
    :param target_type: str;
    :param feature_scores: DataFrame or str;
    :param testing_name:
    :param training_name:
    :param row_name:
    :param column_name:
    :param n_jobs:
    :param n_samplings:
    :param n_permutations:
    :param n_top_features:
    :param n_bottom_features:
    :param ks:
    :param n_clusterings:
    :param random_seed: int;
    :param directory_path:
    :param feature_scores_filename_prefix:
    :return:
    """

    # Plot training
    plot_heatmap(training, normalization_method='-0-', normalization_axis=1,
                 column_annotation=target,
                 title=training_name, xlabel=column_name, ylabel=row_name, yticklabels=False)

    if not feature_scores:  # Compute feature scores
        feature_scores = make_association_panel(target, training,
                                                target_type=target_type,
                                                n_jobs=n_jobs, n_samplings=n_samplings, n_permutations=n_permutations,
                                                random_seed=random_seed,
                                                filepath_prefix=join(directory_path, feature_scores_filename_prefix))
    else:  # Read feature scores from a file
        if not isinstance(feature_scores, DataFrame):
            feature_scores = read_csv(feature_scores, sep='\t', index_col=0)

    # Select features
    if n_top_features < 1:  # Fraction
        n_top_features = n_top_features * feature_scores.shape[0]
    if n_bottom_features < 1:  # Fraction
        n_bottom_features = n_bottom_features * feature_scores.shape[0]
    features = feature_scores.index[:n_top_features] | feature_scores.index[-n_bottom_features:]

    # Plot training with selected features
    plot_heatmap(training.ix[features, :], normalization_method='-0-', normalization_axis=1,
                 column_annotation=target,
                 title='{} with Selected {}s'.format(training_name, row_name),
                 xlabel=column_name, ylabel=row_name, yticklabels=False)

    # Plot testing with selected features
    testing = testing.ix[testing.index & features, :]
    print_log('Selected {} testing features.'.format(testing.shape[0]))
    plot_heatmap(testing, normalization_method='-0-', normalization_axis=1,
                 title='{} with Selected {}'.format(testing_name, row_name),
                 xlabel=column_name, ylabel=row_name, xticklabels=False, yticklabels=False)

    # NMF
    nmf_results, cophenetic_correlation_coefficients = define_components(testing, ks,
                                                                         n_jobs=n_jobs, n_clusterings=n_clusterings,
                                                                         random_seed=random_seed,
                                                                         directory_path=directory_path)

    return nmf_results, cophenetic_correlation_coefficients


# ======================================================================================================================
# Define states
# ======================================================================================================================
def define_states(matrix, ks, directory_path, d=None, max_std=3, n_clusterings=40,
                  random_seed=RANDOM_SEED):
    """
    Hierarchical-consensus cluster samples (matrix columns) and compute cophenetic correlation coefficients.
    :param matrix: DataFrame or str; (n_rows, n_columns); filepath to a .gct
    :param ks: iterable; iterable of int k used for hierarchical clustering
    :param directory_path: str; directory path where
            clusterings/distance_matrix.txt
            clusterings/clusterings.gct
            clusterings/cophenetic_correlation_coefficients.txt
            clusterings/clusterings.pdf
        will be saved
    :param d: str or DataFrame; (n_columns, n_columns); distance matrix to hierarchical cluster
    :param max_std: number; threshold to clip standardized values
    :param n_clusterings: int; number of hierarchical clusterings for consensus clustering
    :param random_seed: int;
    :return: DataFrame, DataFrame, and Series;
        distance_matrix (n_samples, n_samples),
        clusterings (n_ks, n_columns), and
        cophenetic correlation coefficients (n_ks)
    """

    if isinstance(matrix, str):  # Read form a .gct file
        matrix = read_gct(matrix)

    # '-0-' normalize by rows and clip values max_std standard deviation away; then '0-1' normalize by rows
    matrix = normalize_2d_or_1d(normalize_2d_or_1d(matrix, '-0-', axis=1).clip(-max_std, max_std), method='0-1', axis=1)

    # Hierarchical-consensus cluster
    d, cs, ccc = hierarchical_consensus_cluster(matrix, ks,
                                                distance_matrix=d, n_clusterings=n_clusterings, random_seed=random_seed)

    # Save and plot distance matrix, clusterings, and cophenetic correlation coefficients
    directory_path = join(directory_path, 'clusterings/')
    establish_filepath(directory_path)

    d.to_csv(join(directory_path, 'distance_matrix.txt'), sep='\t')
    write_gct(cs, join(directory_path, 'clusterings.gct'))
    write_dict(ccc, join(directory_path, 'cophenetic_correlation_coefficients.txt'),
               key_name='K', value_name='Cophenetic Correlation Coefficient')

    with PdfPages(join(directory_path, 'clusterings.pdf')) as pdf:
        # Plot distance matrix
        plot_heatmap(d, cluster=True,
                     title='Distance Matrix', xlabel='Sample', ylabel='Sample', xticklabels=False, yticklabels=False)
        plt.savefig(pdf, format='pdf', dpi=DPI, bbox_inches='tight')

        # Plot clusterings
        plot_heatmap(cs, axis_to_sort=1, data_type='categorical', title='Clustering per K', xticklabels=False)
        plt.savefig(pdf, format='pdf', dpi=DPI, bbox_inches='tight')

        # Plot cophenetic correlation coefficients
        plot_points(sorted(ccc.keys()), [ccc[k] for k in sorted(ccc.keys())],
                    title='Clustering Cophenetic-Correlation Coefficients vs. K',
                    xlabel='K', ylabel='Cophenetic-Correlation Coefficients')
        plt.savefig(pdf, format='pdf', dpi=DPI, bbox_inches='tight')

        #
        for k in ks:
            plot_heatmap(matrix, column_annotation=cs.ix[k, :], normalization_method='-0-', normalization_axis=1,
                         title='{} States'.format(k), xlabel='Sample', ylabel='Component')
            plt.savefig(pdf, format='pdf', dpi=DPI, bbox_inches='tight')

    return d, cs, ccc


def get_state_labels(clusterings, k):
    """
    Get state labels from clusterings.
    :param clusterings: DataFrame;
    :param k: int;
    :return: Series;
    """

    return clusterings.ix[k, :].tolist()


def make_oncogps(training_h,
                 training_states,
                 std_max=3,

                 testing_h=None,
                 testing_h_normalization='using_training_h',

                 components=None,
                 equilateral=False,
                 informational_mds=True,
                 mds_seed=RANDOM_SEED,

                 n_pulls=None,
                 power=None,
                 fit_min=0,
                 fit_max=2,
                 power_min=1,
                 power_max=5,

                 n_grids=256,
                 kde_bandwidth_factor=1,

                 samples_to_plot=None,
                 component_ratio=0,

                 training_annotation=(),
                 testing_annotation=(),
                 annotation_name='',
                 annotation_type='continuous',
                 annotation_ascending=True,

                 highlight_high_magnitude=True,
                 annotate_background=False,

                 plot_samples_with_missing_annotation=False,

                 title='Onco-GPS Map',
                 title_fontsize=26,
                 title_fontcolor='#3326C0',

                 subtitle_fontsize=20,
                 subtitle_fontcolor='#FF0039',

                 component_marker='o',
                 component_markersize=26,
                 component_markerfacecolor='#000726',
                 component_markeredgewidth=2.6,
                 component_markeredgecolor='#FFFFFF',
                 component_names=(),
                 component_fontsize=26,

                 delaunay_linewidth=0.7,
                 delaunay_linecolor='#000000',

                 state_colors=(),
                 bad_color='#000000',
                 background_alpha_factor=1,

                 n_contours=26,
                 contour_linewidths=0.60,
                 contour_linecolor='#262626',
                 contour_alpha=0.8,

                 state_boundary_color=None,

                 sample_markersize=23,
                 sample_markeredgewidth=0.92,
                 sample_markeredgecolor='#000000',
                 sample_name_fontsize=16,
                 sample_name_color=None,

                 legend_markersize=16,
                 legend_fontsize=16,

<<<<<<< HEAD
                 filepath=None,
                 format='pdf',
                 dpi=DPI):
    """
    :param training_h: DataFrame; (n_nmf_component, n_samples); NMF H matrix
    :param training_states: iterable of int; (n_samples); sample states
    :param std_max: number; threshold to clip standardized values

    :param testing_h: pandas DataFrame; (n_nmf_component, n_samples); NMF H matrix
    :param testing_states: iterable of int; (n_samples); sample states
    :param testing_h_normalization: str or None; {'using_training_h', 'using_testing_h', None}

    :param components: DataFrame; (n_components, 2 [x, y]); component coordinates
    :param equilateral: bool;
    :param informational_mds: bool; use informational MDS or not
    :param mds_seed: int; random seed for setting the coordinates of the multidimensional scaling

    :param n_pulls: int; [1, n_components]; number of components influencing a sample's coordinate
    :param power: str or number; power to raise components' influence on each sample
    :param fit_min: number;
    :param fit_max: number;
    :param power_min: number;
    :param power_max: number;

    :param n_grids: int; number of grids; larger the n_grids, higher the resolution
    :param kde_bandwidths_factor: number; factor to multiply KDE bandwidths

    :param samples_to_plot: indexer; (n_training_samples), (n_testing_samples), or (n_sample_indices)
    :param component_ratio: number; number if int; percentile if float & < 1

    :param annotation: pandas Series; (n_samples); sample annotation; will color samples based on annotation
    :param annotation_name: str;
    :param annotation_type: str; {'continuous', 'categorical', 'binary'}
    :param annotation_ascending: bool;
    :param highlight_high_magnitude: bool;

    :param title: str;
    :param title_fontsize: number;
    :param title_fontcolor: matplotlib color;

    :param subtitle_fontsize: number;
    :param subtitle_fontcolor: matplotlib color;

    :param component_marker: str;
    :param component_markersize: number;
    :param component_markerfacecolor: matplotlib color;
    :param component_markeredgewidth: number;
    :param component_markeredgecolor: matplotlib color;
    :param component_names: iterable; (n_components)
    :param component_fontsize: number;

    :param delaunay_linewidth: number;
    :param delaunay_linecolor: matplotlib color;

    :param colors: matplotlib.colors.ListedColormap, matplotlib.colors.LinearSegmentedColormap, or iterable;
    :param bad_color: matplotlib color;
    :param max_background_saturation: float; [0, 1]

    :param n_contours: int; set to 0 to disable drawing contours
    :param contour_linewidth: number;
    :param contour_linecolor: matplotlib color;
    :param contour_alpha: float; [0, 1]

    :param sample_markersize: number;
    :param sample_markeredgewidth: number;
    :param sample_markeredgecolor: matplotlib color;
    :param sample_name_size: number;
    :param sample_name_color: matplotlib color; not plotting sample if None

    :param legend_markersize: number;
    :param legend_fontsize: number;

    :param filepath: str;
    :param format: str;
    :param dpi: number;
=======
                 filepath=None):
    # ==================================================================================================================
    # Process training H matrix
    #   Set H matrix's indices to be str (better for .ix)
    #   Drop samples with all-0 values before normalization
    #   Normalize H matrix (May save normalizing parameters for normalizing testing H matrix later)
    #       -0- normalize
    #       Clip values over 3 standard deviation
    #       0-1 normalize
    #   Drop samples with all-0 values after normalization
    # ==================================================================================================================
    training_h_initial = training_h.copy()

    if isinstance(testing_h, DataFrame) and testing_h_normalization == 'using_training_h':
        normalizing_size = training_h.shape[1]
        normalizing_mean = training_h.mean(axis=1)
        normalizing_std = training_h.std(axis=1)
    else:
        normalizing_size = None
        normalizing_mean = None
        normalizing_std = None

    training_h = drop_uniform_slice_from_dataframe(training_h, 0)
>>>>>>> fb177039

    training_h = normalize_2d_or_1d(training_h, '-0-', axis=1)

    training_h = training_h.clip(-std_max, std_max)

    if testing_h_normalization == 'using_training_h':
        normalizing_min = training_h.min(axis=1)
        normalizing_max = training_h.max(axis=1)
    else:
        normalizing_min = None
        normalizing_max = None

    training_h = normalize_2d_or_1d(training_h, '0-1', axis=1)

    training_h = drop_uniform_slice_from_dataframe(training_h, 0)

    # ==================================================================================================================
    # Get training component coordinates
    #   If there are 3 components and equilateral == True, then use equilateral-triangle component coordinates;
    #   else if component coordinates are specified, use them;
    #   else, compute component coordinates using Newton's Laws
    # ==================================================================================================================
    if equilateral and training_h.shape[0] == 3:
        print_log('Using equilateral-triangle component coordinates ...'.format(components))
        components = DataFrame(index=['Vertex 1', 'Vertex 2', 'Vertex 3'], columns=['x', 'y'])
        components.iloc[0, :] = [0.5, sqrt(3) / 2]
        components.iloc[1, :] = [1, 0]
        components.iloc[2, :] = [0, 0]

    elif isinstance(components, DataFrame):
        print_log('Using given component coordinates ...'.format(components))
        components.index = training_h.index

    else:
        if informational_mds:
            print_log('Computing component coordinates using informational distance ...')
            dissimilarity = information_coefficient
        else:
            print_log('Computing component coordinates using Euclidean distance ...')
            dissimilarity = 'euclidean'
        components = mds(training_h, dissimilarity=dissimilarity, random_state=mds_seed)
        components = DataFrame(components, index=training_h.index, columns=['x', 'y'])
        components = normalize_2d_or_1d(components, '0-1', axis=0)

    # ==================================================================================================================
    # Get training component power
    #   If n_pulls is not specified, all components pull a sample
    #   If power is not specified, compute component power by fitting (power will be 1 if fitting fails)
    # ==================================================================================================================
    if not n_pulls:
        n_pulls = training_h.shape[0]

    if not power:
        print_log('Computing component power ...')
        if training_h.shape[0] < 4:
            print_log('\tCould\'t model with Ae^(kx) + C; too few data points.')
            power = 1
        else:
            try:
                power = _compute_component_power(training_h, fit_min, fit_max, power_min, power_max)
            except RuntimeError as e:
                power = 1
                print_log('\tCould\'t model with Ae^(kx) + C; {}; set power to be 1.'.format(e))

    # ==================================================================================================================
    # Compute training sample coordinates
    # Process training states
    #   Series states
    #   Keep only samples in H matrix
    # ==================================================================================================================
    training_samples = DataFrame(index=training_h.columns, columns=['x', 'y', 'state', 'component_ratio', 'annotation'])

    print_log('Computing training sample coordinates using {} components and {:.3f} power ...'.format(n_pulls, power))
    training_samples.ix[:, ['x', 'y']] = _compute_sample_coordinates(components, training_h, n_pulls, power)

    training_samples.ix[:, 'state'] = Series(training_states, index=training_h.columns)

    # ==================================================================================================================
    # Compute training component ratios
    # ==================================================================================================================
    if component_ratio and 0 < component_ratio:
        print_log('Computing training component ratios ...')
        training_samples.ix[:, 'component_ratio'] = _compute_component_ratios(training_h, component_ratio)

    # ==================================================================================================================
    # Compute grid probabilities and states
    # ==================================================================================================================
    print_log('Computing state grids and probabilities ...')
    state_grids, state_grids_probabilities = _compute_state_grids_and_probabilities(training_samples,
                                                                                    n_grids,
                                                                                    kde_bandwidth_factor)
    # ==================================================================================================================
    # Process training annotation
    # ==================================================================================================================
    annotation_grids = annotation_grids_probabilities = None
    if len(training_annotation):
        # ==============================================================================================================
        # Series annotation
        # Keep only samples in H matrix
        # ==============================================================================================================
        if isinstance(training_annotation, Series):
            training_samples.ix[:, 'annotation'] = training_annotation.ix[training_samples.index]
        elif len(training_annotation):
            training_samples.ix[:, 'annotation'] = training_annotation

        # ==============================================================================================================
        # Compute grid probabilities and annotation states
        # ==============================================================================================================
        if annotate_background:
            print_log('Computing annotation grids and probabilities ...')
            annotation_grids, annotation_grids_probabilities = _compute_annotation_grids_and_probabilities(
                training_samples,
                training_annotation,
                n_grids)

    # ==================================================================================================================
    # Process testing data
    # ==================================================================================================================
    if isinstance(testing_h, DataFrame):
        # ==============================================================================================================
        # Process testing H matrix
        #   Set H matrix's indices to be str (better for .ix)
        #   Drop samples with all-0 values before normalization
        #   Normalize H matrix (may use the normalizing parameters used in normalizing training H matrix)
        #       -0- normalize
        #       Clip values over 3 standard deviation
        #       0-1 normalize
        #   Drop samples with all-0 values after normalization
        # ==============================================================================================================
        if testing_h_normalization:
            testing_h = drop_uniform_slice_from_dataframe(testing_h, 0)

            testing_h = normalize_2d_or_1d(testing_h, '-0-', axis=1,
                                           normalizing_size=normalizing_size,
                                           normalizing_mean=normalizing_mean,
                                           normalizing_std=normalizing_std)

            testing_h = testing_h.clip(-std_max, std_max)

            testing_h = normalize_2d_or_1d(testing_h, '0-1', axis=1,
                                           normalizing_size=normalizing_size,
                                           normalizing_min=normalizing_min,
                                           normalizing_max=normalizing_max)

            testing_h = drop_uniform_slice_from_dataframe(testing_h, 0)

        # ==============================================================================================================
        # Compute testing sample coordinates
        # Predict testing states
        # ==============================================================================================================
        testing_samples = DataFrame(index=testing_h.columns,
                                    columns=['x', 'y', 'state', 'component_ratio', 'annotation'])

        print_log('Computing testing sample coordinates using {} components and {:.3f} power ...'.format(n_pulls,
                                                                                                         power))
        testing_samples.ix[:, ['x', 'y']] = _compute_sample_coordinates(components, testing_h, n_pulls,
                                                                        power)

        testing_samples.ix[:, 'state'] = classify(training_samples.ix[:, ['x', 'y']], training_states,
                                                  testing_samples.ix[:, ['x', 'y']])
        # TODO: classify in ND
        # if not testing_h_normalization:
        #     print('No normalization.')
        #     print(training_h_initial.T.head())
        #     print(testing_h.T.head())
        #     testing_samples.ix[:, 'state'] = classify(training_h_initial.T, training_states, testing_h.T)
        # else:
        #     print('Yes normalization.')
        #     print(training_h.T.head())
        #     print(testing_h.T.head())
        #     testing_samples.ix[:, 'state'] = classify(training_h.T, training_states, testing_h.T)

        # ==============================================================================================================
        # Compute training component ratios
        # ==============================================================================================================
        if component_ratio and 0 < component_ratio:
            print_log('Computing testing component ratios ...')
            testing_samples.ix[:, 'component_ratio'] = _compute_component_ratios(testing_h, component_ratio)

        # ==============================================================================================================
        # Process testing annotation
        # ==============================================================================================================
        if len(testing_annotation):
            # ==============================================================================================================
            # Series annotation
            # Keep only samples in testing H matrix
            # ==============================================================================================================
            if isinstance(testing_annotation, Series):
                testing_samples.ix[:, 'annotation'] = testing_annotation.ix[testing_samples.index]
            elif len(testing_annotation):
                testing_samples.ix[:, 'annotation'] = testing_annotation

        # ==============================================================================================================
        # Use testing
        # ==============================================================================================================
        samples = testing_samples
    else:
        # ==============================================================================================================
        # Use training
        # ==============================================================================================================
        samples = training_samples

    # ==================================================================================================================
    # Limit samples to plot
    # Plot Onco-GPS
    # ==================================================================================================================
    if samples_to_plot:
        samples = samples.ix[samples_to_plot, :]

    print_log('Plotting ...')
    _plot_onco_gps(components=components,
                   samples=samples,
                   state_grids=state_grids,
                   state_grids_probabilities=state_grids_probabilities,
                   n_training_states=training_states.unique().size,

                   annotation_name=annotation_name,
                   annotation_type=annotation_type,
                   annotation_ascending=annotation_ascending,
                   highlight_high_magnitude=highlight_high_magnitude,

                   plot_samples_with_missing_annotation=plot_samples_with_missing_annotation,

                   annotation_grids=annotation_grids,
                   annotation_grids_probabilities=annotation_grids_probabilities,

                   std_max=std_max,

                   title=title,
                   title_fontsize=title_fontsize,
                   title_fontcolor=title_fontcolor,

                   subtitle_fontsize=subtitle_fontsize,
                   subtitle_fontcolor=subtitle_fontcolor,

                   component_marker=component_marker,
                   component_markersize=component_markersize,
                   component_markerfacecolor=component_markerfacecolor,
                   component_markeredgewidth=component_markeredgewidth,
                   component_markeredgecolor=component_markeredgecolor,
                   component_names=component_names,
                   component_fontsize=component_fontsize,

                   delaunay_linewidth=delaunay_linewidth,
                   delaunay_linecolor=delaunay_linecolor,

                   colors=state_colors,
                   bad_color=bad_color,
                   background_alpha_factor=background_alpha_factor,

                   n_contours=n_contours,
                   contour_linewidth=contour_linewidths,
                   contour_linecolor=contour_linecolor,
                   contour_alpha=contour_alpha,

                   state_boundary_color=state_boundary_color,

                   sample_markersize=sample_markersize,
                   sample_markeredgewidth=sample_markeredgewidth,
                   sample_markeredgecolor=sample_markeredgecolor,
                   sample_name_size=sample_name_fontsize,
                   sample_name_color=sample_name_color,

                   legend_markersize=legend_markersize,
                   legend_fontsize=legend_fontsize,

                   filepath=filepath,
                   format=format,
                   dpi=dpi)


def _compute_component_power(h, fit_min, fit_max, power_min, power_max):
    """
    Compute component power by fitting component magnitudes of samples to the exponential function.
    :param h: DataFrame;
    :param fit_min: number;
    :param fit_max: number;
    :param power_min: number;
    :param power_max: number;
    :return: float; power
    """

    fit_parameters = fit_matrix(h, define_exponential_function, sort_matrix=True)
    k = fit_parameters[1]

    # Linear transform
    k_zero_to_one = (k - fit_min) / (fit_max - fit_min)
    k_rescaled = k_zero_to_one * (power_max - power_min) + power_min

    return k_rescaled


def _compute_sample_coordinates(component_x_coordinates, component_x_samples, n_influencing_components, power):
    """
    Compute sample coordinates based on component coordinates (components pull samples).
    :param component_x_coordinates: DataFrame; (n_points, n_dimensions)
    :param component_x_samples: DataFrame; (n_points, n_samples)
    :param n_influencing_components: int; [1, n_components]; number of components pulling a sample
    :param power: number; power to raise components' pull power
    :return: DataFrame; (n_samples, n_dimension); sample_coordinates
    """

    component_x_coordinates = asarray(component_x_coordinates)

    # (n_samples, n_dimensions)
    sample_coordinates = empty((component_x_samples.shape[1], component_x_coordinates.shape[1]))

    for i, (_, c) in enumerate(component_x_samples.iteritems()):  # For each sample

        # Sample column
        c = asarray(c)

        # Silence components that are not pulling
        threshold = sorted(c)[-n_influencing_components]
        c[c < threshold] = 0

        for d in range(component_x_coordinates.shape[1]):  # Compute coordinate in each dimension
            sample_coordinates[i, d] = nansum(c ** power * component_x_coordinates[:, d]) / nansum(c ** power)

    return sample_coordinates


def _compute_component_ratios(h, n):
    """
    Compute the ratio between the sum of the top-n component values and the sum of the rest of the component values.
    :param h: DataFrame;
    :param n: number;
    :return: array; ratios
    """

    ratios = zeros(h.shape[1])

    if n and n < 1:  # If n is a fraction, compute its respective number
        n = int(h.shape[0] * n)

    # Compute pull ratio for each sample (column)
    for i, (c_idx, c) in enumerate(h.iteritems()):
        c_sorted = c.sort_values(ascending=False)

        ratios[i] = c_sorted[:n].sum() / max(c_sorted[n:].sum(), EPS) * c.sum()

    return ratios


def _compute_state_grids_and_probabilities(samples, n_grids, kde_bandwidths_factor):
    """

    :param samples:
    :param n_grids:
    :param kde_bandwidths_factor:
    :return:
    """

    grids = zeros((n_grids, n_grids), dtype=int)
    grids_probabilities = zeros((n_grids, n_grids))

    # Compute bandwidths created from all states' x & y coordinates and rescale them
    bandwidths = asarray([bcv(asarray(samples.ix[:, 'x'].tolist()))[0],
                          bcv(asarray(samples.ix[:, 'y'].tolist()))[0]]) * kde_bandwidths_factor

    # Estimate kernel density for each state using bandwidth created from all states' x & y coordinates
    kdes = {}
    for s in samples.ix[:, 'state'].unique():
        coordinates = samples.ix[samples.ix[:, 'state'] == s, ['x', 'y']]
        kde = kde2d(asarray(coordinates.ix[:, 'x'], dtype=float), asarray(coordinates.ix[:, 'y'], dtype=float),
                    bandwidths, n=asarray([n_grids]), lims=asarray([0, 1, 0, 1]))
        kdes[s] = asarray(kde[2])

    # Assign the best KDE probability and state for each grid
    for i in range(n_grids):
        for j in range(n_grids):

            # Find the maximum (best) probability and its state
            best_state = None
            best_probability = 0
            for s, kde in kdes.items():
                p = kde[i, j]
                if best_probability < p:
                    best_state = s
                    best_probability = p

            # Assign the maximum (best) probability and its state
            grids[i, j] = best_state
            grids_probabilities[i, j] = best_probability

    return grids, grids_probabilities


# TODO: use 1 regressor instead of 2
def _compute_annotation_grids_and_probabilities(samples, annotation, n_grids, svr_kernel='rbf'):
    """

    :param samples:
    :param annotation:
    :param n_grids:
    :return:
    """

    i = ~annotation.isnull()

    annotation = normalize_2d_or_1d(annotation, '-0-')

    svr_state = SVR(kernel=svr_kernel)
    svr_probability = SVR(kernel=svr_kernel)

    svr_state.fit(asarray(samples.ix[i, ['x', 'y']]), asarray(annotation.ix[i]))
    svr_probability.fit(asarray(samples.ix[i, ['x', 'y']]), asarray(annotation.ix[i].abs()))

    grids = empty((n_grids, n_grids), dtype=int)
    grids_probability = empty((n_grids, n_grids))

    for i, fraction_i in enumerate(linspace(0, 1, n_grids)):
        for j, fraction_j in enumerate(linspace(0, 1, n_grids)):

            # Predicted annotation
            p = svr_state.predict(asarray([[fraction_i, fraction_j]]))
            if annotation.mean() <= p:
                grids[i, j] = 1
            else:
                grids[i, j] = -1

            # Predicted probability
            p = svr_probability.predict(asarray([[fraction_i, fraction_j]]))
            grids_probability[i, j] = p

    return grids, grids_probability


# ======================================================================================================================
# Plot Onco-GPS map
# ======================================================================================================================
def _plot_onco_gps(components,
                   samples,
                   state_grids,
                   state_grids_probabilities,
                   n_training_states,

                   annotation_name,
                   annotation_type,
                   annotation_ascending,
                   highlight_high_magnitude,

                   plot_samples_with_missing_annotation,

                   annotation_grids,
                   annotation_grids_probabilities,

                   std_max,

                   title,
                   title_fontsize,
                   title_fontcolor,

                   subtitle_fontsize,
                   subtitle_fontcolor,

                   component_marker,
                   component_markersize,
                   component_markerfacecolor,
                   component_markeredgewidth,
                   component_markeredgecolor,
                   component_names,
                   component_fontsize,

                   delaunay_linewidth,
                   delaunay_linecolor,

                   colors,
                   bad_color,
                   background_alpha_factor,

                   n_contours,
                   contour_linewidth,
                   contour_linecolor,
                   contour_alpha,

                   state_boundary_color,

                   sample_markersize,
                   sample_markeredgewidth,
                   sample_markeredgecolor,
                   sample_name_size,
                   sample_name_color,

                   legend_markersize,
                   legend_fontsize,

                   filepath,
                   format,
                   dpi):
    """
    Plot Onco-GPS map.

    :param components: DataFrame; (n_components, 2 [x, y]);
    :param samples: DataFrame; (n_samples, 3 [x, y, state, component_ratio]);
    :param state_grids: numpy 2D array; (n_grids, n_grids)
    :param state_grids_probabilities: numpy 2D array; (n_grids, n_grids)
    :param n_training_states: int; number of training-sample states

    :param annotation_name: str;
    :param annotation_type: str; {'continuous', 'categorical', 'binary'}
    :param annotation_ascending: logical True or False
    :param highlight_high_magnitude: bool;

    :param annotation_grids: numpy 2D array; (n_grids, n_grids)
    :param annotation_grids_probabilities: numpy 2D array; (n_grids, n_grids)

    :param std_max: number; threshold to clip standardized values

    :param title: str;
    :param title_fontsize: number;
    :param title_fontcolor: matplotlib color;

    :param subtitle_fontsize: number;
    :param subtitle_fontcolor: matplotlib color;

    :param component_marker;
    :param component_markersize: number;
    :param component_markerfacecolor: matplotlib color;
    :param component_markeredgewidth: number;
    :param component_markeredgecolor: matplotlib color;
    :param component_names: iterable;
    :param component_fontsize: number;

    :param delaunay_linewidth: number;
    :param delaunay_linecolor: matplotlib color;

    :param colors: matplotlib.colors.ListedColormap, matplotlib.colors.LinearSegmentedColormap, or iterable;
    :param bad_color: matplotlib color;
    :param background_alpha_factor: float; [0, 1]

    :param n_contours: int; set to 0 to disable drawing contours
    :param contour_linewidth: number;
    :param contour_linecolor: matplotlib color;
    :param contour_alpha: float; [0, 1]

    :param state_boundary_color: tuple; (r, g, b) where each color is between 0 and 1

    :param sample_markersize: number;
    :param sample_markeredgewidth: number;
    :param sample_markeredgecolor: matplotlib color;
    :param sample_name_size: number;
    :param sample_name_color: None or matplotlib color; not plotting sample if None

    :param legend_markersize: number;
    :param legend_fontsize: number;

    :param filepath: str;
<<<<<<< HEAD
    :param format: str;
    :param dpi: number;
=======

>>>>>>> fb177039
    :return: None
    """

    # Set up figure
    plt.figure(figsize=FIGURE_SIZE)
    gridspec = GridSpec(10, 16)

    # Set up title ax
    ax_title = plt.subplot(gridspec[0, :])
    ax_title.axis([0, 1, 0, 1])
    ax_title.axis('off')

    # Set up map ax
    ax_map = plt.subplot(gridspec[0:, :12])
    ax_map.axis([0, 1, 0, 1])
    ax_map.axis('off')

    # Set up legend ax
    ax_legend = plt.subplot(gridspec[1:, 14:])
    ax_legend.axis([0, 1, 0, 1])
    ax_legend.axis('off')

    # Plot title
    ax_map.text(0, 1.16, title,
                fontsize=title_fontsize, weight='bold', color=title_fontcolor, horizontalalignment='left')
    ax_map.text(0, 1.12, '{} samples, {} components, & {} states'.format(samples.shape[0], components.shape[0],
                                                                         n_training_states),
                fontsize=subtitle_fontsize, weight='bold', color=subtitle_fontcolor, horizontalalignment='left')

    # Plot component markers
    ax_map.plot(components.ix[:, 'x'], components.ix[:, 'y'], linestyle='', marker=component_marker,
                markersize=component_markersize, markerfacecolor=component_markerfacecolor,
                markeredgewidth=component_markeredgewidth, markeredgecolor=component_markeredgecolor,
                aa=True, clip_on=False, zorder=6)

    # Compute convexhull
    convexhull = ConvexHull(components)
    convexhull_region = Path(convexhull.points[convexhull.vertices])

    # Plot component labels
    if any(component_names):
        components.index = component_names
    for i in components.index:
        # Get components' x & y coordinates
        x = components.ix[i, 'x']
        y = components.ix[i, 'y']
        # Shift component label
        if x < 0.5:
            h_shift = -0.0475
        elif 0.5 < x:
            h_shift = 0.0475
        else:
            h_shift = 0
        if y < 0.5:
            v_shift = -0.0475
        elif 0.5 < y:
            v_shift = 0.0475
        else:
            v_shift = 0
        if convexhull_region.contains_point((components.ix[i, 'x'] + h_shift, components.ix[i, 'y'] + v_shift)):  # Flip
            h_shift *= -1
            v_shift *= -1
        x += h_shift
        y += v_shift
        # Plot component label
        ax_map.text(x, y, i, horizontalalignment='center', verticalalignment='center',
                    fontsize=component_fontsize, weight='bold', color=component_markerfacecolor, zorder=6)

    # Compute and plot Delaunay triangulation
    delaunay = Delaunay(components)
    ax_map.triplot(delaunay.points[:, 0], delaunay.points[:, 1], delaunay.simplices.copy(),
                   linewidth=delaunay_linewidth, color=delaunay_linecolor, aa=True, clip_on=False, zorder=4)

    # Assign colors to states
    state_colors = assign_colors_to_states(n_training_states, colors=colors)

    # Plot background
    fraction_grids = linspace(0, 1, state_grids.shape[0])
    image = ones((*state_grids.shape, 3))

    if isinstance(annotation_grids, ndarray):
        grids = annotation_grids
        grids_probabilities = annotation_grids_probabilities

        grid_probabilities_min = grids_probabilities.min()
        grid_probabilities_max = grids_probabilities.max()
        grid_probabilities_range = grid_probabilities_max - grid_probabilities_min

        for i in range(grids.shape[0]):
            for j in range(grids.shape[1]):

                if convexhull_region.contains_point((fraction_grids[i], fraction_grids[j])):
                    if 0 < grids[i, j]:
                        c = (1, 0, 0)
                    else:
                        c = (0, 0, 1)
                    hsv = rgb_to_hsv(*c)
                    a = (grids_probabilities[i, j] - grid_probabilities_min) / grid_probabilities_range
                    image[j, i] = hsv_to_rgb(hsv[0], min(a * background_alpha_factor, 1), hsv[2] * a + (1 - a))

        grids = state_grids

        # Plot soft contours for each state (masking points outside of Onco-GPS)
        for s in range(1, n_training_states + 1):
            mask = zeros_like(grids, dtype=bool)
            for i in range(grids.shape[0]):
                for j in range(grids.shape[1]):

                    if not convexhull_region.contains_point((fraction_grids[i], fraction_grids[j])) or grids[i, j] != s:
                        mask[i, j] = True

            z = ma.array(state_grids_probabilities, mask=mask)
            ax_map.contour(z.transpose(), n_contours // 2,
                           origin='lower', aspect='auto', extent=ax_map.axis(),
                           corner_mask=True,
                           linewidths=contour_linewidth * 2, colors=[state_colors[s]], alpha=contour_alpha / 2,
                           linestyle='solid',
                           aa=True, clip_on=False, zorder=2)

        # Plot boundary
        if state_boundary_color:
            for i in range(0, grids.shape[0] - 1):
                for j in range(0, grids.shape[1] - 1):

                    if convexhull_region.contains_point((fraction_grids[i], fraction_grids[j])) and (
                                    grids[i, j] != grids[i + 1, j] or grids[i, j] != grids[i, j + 1]):
                        image[j, i] = state_boundary_color

        ax_map.imshow(image, interpolation=None, origin='lower', aspect='auto', extent=ax_map.axis(),
                      clip_on=False, zorder=1)
    else:
        grids = state_grids
        grids_probabilities = state_grids_probabilities

        grid_probabilities_min = grids_probabilities.min()
        grid_probabilities_max = grids_probabilities.max()
        grid_probabilities_range = grid_probabilities_max - grid_probabilities_min

        for i in range(grids.shape[0]):
            for j in range(grids.shape[1]):

                if convexhull_region.contains_point((fraction_grids[i], fraction_grids[j])):
                    hsv = rgb_to_hsv(*state_colors[grids[i, j]][:3])
                    a = (grids_probabilities[i, j] - grid_probabilities_min) / grid_probabilities_range
                    image[j, i] = hsv_to_rgb(hsv[0], min(a * background_alpha_factor, 1), hsv[2] * a + (1 - a))
        ax_map.imshow(image, interpolation=None, origin='lower', aspect='auto', extent=ax_map.axis(),
                      clip_on=False, zorder=1)

        # Plot contours (masking points outside of Onco-GPS)
        mask = zeros_like(grids, dtype=bool)
        for i in range(grids.shape[0]):
            for j in range(grids.shape[1]):

                if not convexhull_region.contains_point((fraction_grids[i], fraction_grids[j])):
                    mask[i, j] = True

        z = ma.array(state_grids_probabilities, mask=mask)
        ax_map.contour(z.transpose(), n_contours,
                       origin='lower', aspect='auto', extent=ax_map.axis(),
                       corner_mask=True,
                       linewidths=contour_linewidth, colors=contour_linecolor, alpha=contour_alpha,
                       aa=True, clip_on=False, zorder=2)

    # Plot state legends
    for i, s in enumerate(range(1, n_training_states + 1)):
        y = 1 - float(1 / (n_training_states + 1)) * (i + 1)
        c = state_colors[s]
        ax_legend.plot(-0.05, y, marker='s',
                       markersize=legend_markersize, markerfacecolor=c,
                       aa=True, clip_on=False)
        ax_legend.text(0.16, y, 'State {} (n={})'.format(s, (samples.ix[:, 'state'] == s).sum()),
                       fontsize=legend_fontsize, weight='bold', verticalalignment='center')

    if not samples.ix[:, 'annotation'].isnull().all():
        # Plot samples, annotation, sample legends, and annotation legends

        # Set up annotation min, mean, max, colormap, and range
        if annotation_type == 'continuous':
            if samples.ix[:, 'annotation'].dtype == object:
                raise TypeError('Continuous annotation values must be numbers (float, int, etc).')
            # Normalize annotation
            samples.ix[:, 'annotation_for_plot'] = normalize_2d_or_1d(samples.ix[:, 'annotation'], '-0-').clip(-std_max,
                                                                                                               std_max)
            # Get annotation statistics
            annotation_min = -std_max
            annotation_mean = samples.ix[:, 'annotation_for_plot'].mean()
            annotation_max = std_max
            # Set color map
            cmap = CMAP_CONTINUOUS
        else:  # Annotation is categorical or binary
            if samples.ix[:, 'annotation'].dtype == object:  # Convert str annotation to value
                a_to_value = {}
                value_to_a = {}
                # Map str to int
                for a_i, a in enumerate(samples.ix[:, 'annotation'].dropna().sort_values().unique()):
                    # 1-to-1 map
                    a_to_value[a] = a_i
                    value_to_a[a_i] = a
                samples.ix[:, 'annotation_for_plot'] = samples.ix[:, 'annotation'].apply(a_to_value.get)
            else:
                samples.ix[:, 'annotation_for_plot'] = samples.ix[:, 'annotation']
            # Get annotation statistics
            annotation_min = 0
            annotation_mean = samples.ix[:, 'annotation_for_plot'].mean()
            annotation_max = samples.ix[:, 'annotation_for_plot'].max()
            # Set color map
            if annotation_type == 'categorical':
                cmap = CMAP_CATEGORICAL
            elif annotation_type == 'binary':
                cmap = CMAP_BINARY
            else:
                raise ValueError('annotation_type must be one of {continuous, categorical, binary}.')
        # Get annotation range
        annotation_range = annotation_max - annotation_min

        # Compute and plot IC
        score, p_val = compute_association_and_pvalue(samples.ix[:, 'annotation_for_plot'], samples.ix[:, 'state'])
        ax_legend.text(0.5, 1, '{}\nIC={:.3f} (p-val={:.3f})'.format(annotation_name, score, p_val),
                       fontsize=legend_fontsize * 1.26, weight='bold', horizontalalignment='center')

        # Set plotting order and plot
        if highlight_high_magnitude:
            samples = samples.ix[samples.ix[:, 'annotation_for_plot'].abs().sort_values(na_position='first').index, :]
        else:
            samples.sort_values('annotation_for_plot', ascending=annotation_ascending, inplace=True)
        for idx, s in samples.iterrows():
            a = s.ix['annotation_for_plot']
            if isnull(a):  # Missing annotation
                if not plot_samples_with_missing_annotation:
                    continue
                else:
                    markersize = 1
                    c = bad_color
            else:
                markersize = sample_markersize
                if annotation_type == 'continuous':
                    c = cmap((a - annotation_min) / annotation_range)
                elif annotation_type in ('categorical', 'binary'):
                    if annotation_range:
                        c = cmap((a - annotation_min) / annotation_range)
                    else:
                        c = cmap(0)
                else:
                    raise ValueError('annotation_type must be one of {continuous, categorical, binary}.')
            ax_map.plot(s.ix['x'], s.ix['y'], marker='o',
                        markersize=markersize, markerfacecolor=c,
                        markeredgewidth=sample_markeredgewidth, markeredgecolor=sample_markeredgecolor,
                        aa=True, clip_on=False, zorder=5)

        if samples.ix[:, 'annotation'].dtype == object:  # Plot categorical legends below the map
            for i, a in enumerate(sorted(a_to_value, reverse=True)):
                v = a_to_value.get(a)
                x = 1 - float(1 / (len(a_to_value) + 1)) * (i + 1)
                y = -0.1
                if annotation_range:
                    c = cmap((v - annotation_min) / annotation_range)
                else:
                    c = cmap(0)
                if 5 < len(a):
                    rotation = 90
                else:
                    rotation = 0
                ax_map.plot(x, y, marker='o', markersize=legend_markersize, markerfacecolor=c, aa=True, clip_on=False)
                ax_map.text(x, y - 0.03, a, fontsize=legend_fontsize, weight='bold', color=title_fontcolor,
                            rotation=rotation, horizontalalignment='center', verticalalignment='top')

        if annotation_type == 'continuous':  # Plot color bar
            cax, kw = make_axes(ax_legend, location='bottom', fraction=0.1, shrink=1, aspect=8,
                                cmap=cmap, norm=Normalize(vmin=annotation_min, vmax=annotation_max),
                                ticks=[annotation_min, annotation_mean, annotation_max])
            ColorbarBase(cax, **kw)
            cax.set_title('Normalized Values', **{'fontsize': 16, 'weight': 'bold'})

    else:  # Plot samples using state colors
        normalized_component_ratio = normalize_2d_or_1d(samples.ix[:, 'component_ratio'], '0-1')
        if not normalized_component_ratio.isnull().all():
            samples.ix[:, 'component_ratio_for_plot'] = normalized_component_ratio
        else:
            samples.ix[:, 'component_ratio_for_plot'] = 1

        for idx, s in samples.iterrows():
            ax_map.plot(s.ix['x'], s.ix['y'], marker='o',
                        markersize=sample_markersize, markerfacecolor=state_colors[s.ix['state']],
                        alpha=s.ix['component_ratio_for_plot'],
                        markeredgewidth=sample_markeredgewidth, markeredgecolor=sample_markeredgecolor,
                        aa=True, clip_on=False, zorder=5)

    if sample_name_color:  # Plot sample names
        for idx, s in samples.iterrows():
            ax_map.text(s.ix['x'], s.ix['y'] + 0.03, idx,
                        fontsize=sample_name_size, weight='bold', color=sample_name_color, horizontalalignment='center',
                        zorder=7)

    if filepath:
<<<<<<< HEAD
        save_plot(filepath, format=format, dpi=dpi)
=======
        save_plot(filepath)


def make_oncogps_in_3d(training_h,
                       training_states,
                       filepath,

                       std_max=3,

                       mds_seed=RANDOM_SEED,

                       power=None,
                       fit_min=0,
                       fit_max=2,
                       power_min=1,
                       power_max=5,

                       samples_to_plot=(),

                       training_annotation=(),

                       title='3D Onco-GPS',
                       titlefont_size=39,
                       titlefont_color='4E41D9',
                       paper_bgcolor='FFFFFF',
                       plot_bgcolor='000000',

                       component_marker_size=26,
                       component_marker_opacity=0.92,
                       component_marker_line_width=2.2,
                       component_marker_line_color='9017E6',
                       component_marker_color='000726',
                       component_textfont_size=22,
                       component_textfont_color='FFFFFF',

                       state_colors=(),

                       sample_marker_size=13,
                       sample_marker_opacity=0.92,
                       sample_marker_line_width=0.19,
                       sample_marker_line_color='9017E6',
                       ):
    # ==================================================================================================================
    # Process training H matrix
    #   Set H matrix's indices to be str (better for .ix)
    #   Drop samples with all-0 values before normalization
    #   Normalize H matrix (May save normalizing parameters for normalizing testing H matrix later)
    #       -0- normalize
    #       Clip values over 3 standard deviation
    #       0-1 normalize
    #   Drop samples with all-0 values after normalization
    # ==================================================================================================================
    training_h = drop_uniform_slice_from_dataframe(training_h, 0)
    training_h = normalize_2d_or_1d(training_h, '-0-', axis=1)
    training_h = training_h.clip(-std_max, std_max)
    training_h = normalize_2d_or_1d(training_h, '0-1', axis=1)
    training_h = drop_uniform_slice_from_dataframe(training_h, 0)

    # ==================================================================================================================
    # Get training component coordinates
    # ==================================================================================================================
    print_log('Computing component coordinates using informational distance ...')
    dissimilarity = information_coefficient
    components = mds(training_h, n_components=3, dissimilarity=dissimilarity, random_state=mds_seed)
    components = DataFrame(components, index=training_h.index, columns=['x', 'y', 'z'])
    components = normalize_2d_or_1d(components, '-0-', axis=0)

    # ==================================================================================================================
    # Get training component power
    #   If n_pulls is not specified, all components pull a sample
    #   If power is not specified, compute component power by fitting (power will be 1 if fitting fails)
    # ==================================================================================================================
    n_pulls = training_h.shape[0]
    if not power:
        print_log('Computing component power ...')
        if training_h.shape[0] < 4:
            print_log('\tCould\'t model with Ae^(kx) + C; too few data points.')
            power = 1
        else:
            try:
                power = _compute_component_power(training_h, fit_min, fit_max, power_min, power_max)
            except RuntimeError as e:
                power = 1
                print_log('\tCould\'t model with Ae^(kx) + C; {}; set power to be 1.'.format(e))

    # ==================================================================================================================
    # Compute training sample coordinates
    # Process training states
    #   Series states
    #   Keep only samples in H matrix
    # ==================================================================================================================
    training_samples = DataFrame(index=training_h.columns, columns=['x', 'y', 'z', 'state', 'annotation'])

    print_log('Computing training sample coordinates using {} components and {:.3f} power ...'.format(n_pulls, power))
    training_samples.ix[:, ['x', 'y', 'z']] = _compute_sample_coordinates(components, training_h, n_pulls, power)

    training_samples.ix[:, 'state'] = Series(training_states, index=training_h.columns)

    # ==================================================================================================================
    # Process training annotation
    # ==================================================================================================================
    if len(training_annotation):
        # ==============================================================================================================
        # Series annotation
        # Keep only samples in H matrix
        # ==============================================================================================================
        if isinstance(training_annotation, Series):
            training_samples.ix[:, 'annotation'] = training_annotation.ix[training_samples.index]
        else:
            training_samples.ix[:, 'annotation'] = training_annotation

    # ==================================================================================================================
    # Limit samples to plot
    # Plot 3D Onco-GPS
    # ==================================================================================================================
    if len(samples_to_plot):
        training_samples = training_samples.ix[samples_to_plot, :]

    print_log('Plotting ...')
    import plotly

    layout = plotly.graph_objs.Layout(
        title=title,
        titlefont=dict(
            size=titlefont_size,
            color=titlefont_color,
        ),
        # margin=dict(
        #     l=0,
        #     r=0,
        #     b=0,
        #     t=0,
        # ),
        paper_bgcolor=paper_bgcolor,
        plot_bgcolor=plot_bgcolor,
    )

    data = []
    trace_components = plotly.graph_objs.Scatter3d(
        name='Component',
        x=components.ix[:, 'x'],
        y=components.ix[:, 'y'],
        z=components.ix[:, 'z'],
        text=components.index,
        mode='markers+text',
        marker=dict(
            size=component_marker_size,
            opacity=component_marker_opacity,
            line=dict(
                width=component_marker_line_width,
                color=component_marker_line_color,
            ),
            color=component_marker_color,
        ),
        textposition='middle center',
        textfont=dict(
            size=component_textfont_size,
            color=component_textfont_color,
        )
    )
    data.append(trace_components)

    # Assign colors to states
    state_colors = assign_colors_to_states(training_samples.ix[:, 'state'].unique().size, colors=state_colors)
    for s in sorted(training_samples.ix[:, 'state'].unique()):
        trace = plotly.graph_objs.Scatter3d(
            name='State {}'.format(s),
            x=training_samples.ix[training_samples.ix[:, 'state'] == s, 'x'],
            y=training_samples.ix[training_samples.ix[:, 'state'] == s, 'y'],
            z=training_samples.ix[training_samples.ix[:, 'state'] == s, 'z'],
            text=training_samples.index[training_samples.ix[:, 'state'] == s],
            mode='markers',
            marker=dict(
                size=sample_marker_size,
                opacity=sample_marker_opacity,
                line=dict(
                    width=sample_marker_line_width,
                    color=sample_marker_line_color,
                ),
                color='rgba{}'.format(state_colors[s]),
            ),
        )
        data.append(trace)

    fig = plotly.graph_objs.Figure(layout=layout, data=data)

    plotly.offline.plot(fig, filename=filepath)
>>>>>>> fb177039
<|MERGE_RESOLUTION|>--- conflicted
+++ resolved
@@ -39,13 +39,9 @@
 from ..support.d2 import drop_uniform_slice_from_dataframe, drop_na_2d, normalize_2d_or_1d
 from ..support.file import read_gct, establish_filepath, write_dict, load_gct, write_gct
 from ..support.log import print_log
-<<<<<<< HEAD
-from ..support.plot import FIGURE_SIZE, DPI, CMAP_CONTINUOUS, CMAP_CATEGORICAL_2, CMAP_BINARY, plot_heatmap, plot_points, \
+from ..support.plot import FIGURE_SIZE, DPI, CMAP_CONTINUOUS, CMAP_CATEGORICAL, CMAP_BINARY, plot_heatmap, plot_points, \
     plot_nmf, assign_colors_to_states, save_plot
-=======
-from ..support.plot import FIGURE_SIZE, CMAP_CONTINUOUS, CMAP_CATEGORICAL, CMAP_BINARY, DPI, plot_heatmap, \
-    plot_points, plot_nmf, assign_colors_to_states, save_plot
->>>>>>> fb177039
+
 
 
 # ======================================================================================================================
@@ -409,8 +405,6 @@
 
                  legend_markersize=16,
                  legend_fontsize=16,
-
-<<<<<<< HEAD
                  filepath=None,
                  format='pdf',
                  dpi=DPI):
@@ -486,8 +480,7 @@
     :param filepath: str;
     :param format: str;
     :param dpi: number;
-=======
-                 filepath=None):
+    """
     # ==================================================================================================================
     # Process training H matrix
     #   Set H matrix's indices to be str (better for .ix)
@@ -509,8 +502,8 @@
         normalizing_mean = None
         normalizing_std = None
 
+
     training_h = drop_uniform_slice_from_dataframe(training_h, 0)
->>>>>>> fb177039
 
     training_h = normalize_2d_or_1d(training_h, '-0-', axis=1)
 
@@ -1037,7 +1030,7 @@
 
     :param delaunay_linewidth: number;
     :param delaunay_linecolor: matplotlib color;
-
+    
     :param colors: matplotlib.colors.ListedColormap, matplotlib.colors.LinearSegmentedColormap, or iterable;
     :param bad_color: matplotlib color;
     :param background_alpha_factor: float; [0, 1]
@@ -1059,12 +1052,9 @@
     :param legend_fontsize: number;
 
     :param filepath: str;
-<<<<<<< HEAD
     :param format: str;
     :param dpi: number;
-=======
-
->>>>>>> fb177039
+    
     :return: None
     """
 
@@ -1359,10 +1349,7 @@
                         zorder=7)
 
     if filepath:
-<<<<<<< HEAD
         save_plot(filepath, format=format, dpi=dpi)
-=======
-        save_plot(filepath)
 
 
 def make_oncogps_in_3d(training_h,
@@ -1548,5 +1535,4 @@
 
     fig = plotly.graph_objs.Figure(layout=layout, data=data)
 
-    plotly.offline.plot(fig, filename=filepath)
->>>>>>> fb177039
+    plotly.offline.plot(fig, filename=filepath)