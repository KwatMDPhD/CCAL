--- conflicted
+++ resolved
@@ -237,11 +237,7 @@
     "\n",
     "da01 = simulate([4, n_co], 2)[1]\n",
     "\n",
-<<<<<<< HEAD
-    "da.drop(da.columns.values[3], axis=1, inplace=True)\n",
-=======
     "da.drop(da.columns.values[-3], axis=1, inplace=True)\n",
->>>>>>> 26816de8
     "\n",
     "da0n.drop(da0n.columns.values[-2], axis=1, inplace=True)\n",
     "\n",
